--- conflicted
+++ resolved
@@ -289,16 +289,10 @@
         assert_se(sd_ndisc_set_mac(nd, &mac_addr) >= 0);
         assert_se(sd_ndisc_set_callback(nd, test_callback, e) >= 0);
 
-<<<<<<< HEAD
-        assert_se(sd_event_add_time(e, &test_hangcheck, clock_boottime_or_monotonic(),
-                                    time_now + 30 * USEC_PER_SEC, 0,
-                                    test_rs_hangcheck, NULL) >= 0);
-=======
         assert_se(sd_event_add_time_relative(
                                   e, &test_hangcheck, clock_boottime_or_monotonic(),
-                                  2 *USEC_PER_SEC, 0,
+                                  30 * USEC_PER_SEC, 0,
                                   test_rs_hangcheck, NULL) >= 0);
->>>>>>> f6ad6248
 
         assert_se(sd_ndisc_stop(nd) >= 0);
         assert_se(sd_ndisc_start(nd) >= 0);
@@ -397,16 +391,10 @@
         assert_se(sd_ndisc_set_ifindex(nd, 42) >= 0);
         assert_se(sd_ndisc_set_mac(nd, &mac_addr) >= 0);
 
-<<<<<<< HEAD
-        assert_se(sd_event_add_time(e, &test_hangcheck, clock_boottime_or_monotonic(),
-                                    time_now + 30 * USEC_PER_SEC, 0,
-                                    test_rs_hangcheck, NULL) >= 0);
-=======
         assert_se(sd_event_add_time_relative(
                                   e, &test_hangcheck, clock_boottime_or_monotonic(),
-                                  2U * USEC_PER_SEC, 0,
+                                  30 * USEC_PER_SEC, 0,
                                   test_rs_hangcheck, NULL) >= 0);
->>>>>>> f6ad6248
 
         assert_se(sd_ndisc_start(nd) >= 0);
 
